--- conflicted
+++ resolved
@@ -51,11 +51,7 @@
 ]
 exclude = [
     "**/__pycache__",
-<<<<<<< HEAD
     "./venv"
-=======
-    ".venv"
->>>>>>> fe74b59f
 ]
 venvPath = "."
 venv = "venv"
